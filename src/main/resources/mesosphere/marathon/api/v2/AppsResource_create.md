## POST `/v2/apps`

Create and start a new application.

The full JSON format of an application resource is as follows:

```
{
    "id": "/product/service/myApp",
    "cmd": "(env && sleep 300)",
    "container": {
        "image": "docker:///zaiste/postgresql",
        "options": ["-e", "X=7"]
    },
    "cpus": 1.5,
    "mem": 256.0,
    "env": {
        "LD_LIBRARY_PATH": "/usr/local/lib/myLib"
    },
    "executor": "",
<<<<<<< HEAD
    "constraints": [
        ["attribute", "OPERATOR", "value"]
    ],
=======
    "healthChecks": [
        {
            "protocol": "HTTP",
            "path": "/health",
            "gracePeriodSeconds": 3,
            "intervalSeconds": 10,
            "portIndex": 0,
            "timeoutSeconds": 10
        },
        {
            "protocol": "TCP",
            "gracePeriodSeconds": 3,
            "intervalSeconds": 5,
            "portIndex": 1,
            "timeoutSeconds": 5
        }
    ],
    "id": "my-app",
>>>>>>> b886a05d
    "instances": 3,
    "ports": [
        8080,
        9000
    ],
    "backoffSeconds": 1,
    "backoffFactor": 1.15,
    "tasksRunning": 3, 
    "tasksStaged": 0, 
    "uris": [
        "https://raw.github.com/mesosphere/marathon/master/README.md"
    ],
    "healthChecks": [{
        "protocol": "http",
        "path": "/",
        "portIndex": 0,
        "gracePeriodSeconds": 15,
        "intervalSeconds": 10,
        "timeoutSeconds": 20,
        "maxConsecutiveFailures": 3
    },{
        "protocol": "tcp",
        "portIndex": 0,
        "gracePeriodSeconds": 15,
        "intervalSeconds": 10,
        "timeoutSeconds": 20,
        "maxConsecutiveFailures": 3
    }],
    "dependencies": ["/product/db/mongo", "/product/db", "../../db"],
    "upgradeStrategy": {
        "minimumHealthCapacity": 0.5
    },
    "version": "2014-03-01T23:29:30.158Z"
}
```

##### `constraints`

Valid constraint operators are one of ["UNIQUE", "CLUSTER",
"GROUP_BY"]. For additional information on using placement constraints see
the [Constraints wiki page](https://github.com/mesosphere/marathon/wiki/Constraints).

##### `container`

Additional data passed to the container on application launch. These consist of
an "image" and an array of string options. The meaning of this data is fully
dependent upon the executor. Furthermore, _it is invalid to pass container
options when using the default command executor_.

##### `healthChecks`

An array of checks to be performed on running tasks to determine if they are
operating as expected. Health checks begin immediately upon task launch. For
design details, refer to the [health checks](https://github.com/mesosphere/marathon/wiki/Health-Checks)
wiki page.

A health check is considered passing if (1) its HTTP response code is between
200 and 399, inclusive, and (2) its response is received within the
`timeoutSeconds` period. If a task fails more than `maxConseutiveFailures`
health checks consecutively, that task is killed.

###### Health Check Options

* `gracePeriodSeconds` (Optional. Default: 15): Health check failures are
  ignored within this number of seconds of the task being started or until the
  task becomes healthy for the first time.
* `intervalSeconds` (Optional. Default: 10): Number of seconds to wait between
  health checks.
* `maxConsecutiveFailures`(Optional. Default: 3) : Number of consecutive health
  check failures after which the unhealthy task should be killed.
* `path` (Optional. Default: "/"): Path to endpoint exposed by the task that
  will provide health  status. Example: "/path/to/health".
  _Note: only used if `protocol == "HTTP"`._
* `portIndex` (Optional. Default: 0): Index in this app's `ports` array to be
  used for health requests. An index is used so the app can use random ports,
  like "[0, 0, 0]" for example, and tasks could be started with port environment
  variables like `$PORT1`.
* `protocol` (Optional. Default: "HTTP"): Protocol of the requests to be
  performed. One of "HTTP" or "TCP".
* `timeoutSeconds` (Optional. Default: 20): Number of seconds after which a
  health check is considered a failure regardless of the response.

##### `id`

Unique string identifier for the app. It must be at least 1 character and may
only contain digits (`0-9`), dashes (`-`), dots (`.`), and lowercase letters
(`a-z`). The name may not begin or end with a dash.

(The allowable format is represented by the regular expression
`^(([a-z0-9]|[a-z0-9][a-z0-9\\-]*[a-z0-9])\\.)*([a-z0-9]|[a-z0-9][a-z0-9\\-]*[a-z0-9])$`.)

##### `ports`

<<<<<<< HEAD
_id:_ [String] The identifier of the application. This identifier is a path. If the identifier does not start with a slash, 
than it is interpreted as relative path and will be translated into an absolute path.

_cmd:_ [String] The command that is executed on the shell.

_container:_ [Container] Additional data passed to the container on application launch.  These consist of an "image" and an array of string options.  The meaning of this data is fully dependent upon the executor.  Furthermore, _it is invalid to pass container options when using the default command executor_.

_cpus:_: [Float] the number of CPU`s this application needs per instance. This number does not have to be integer, but can be a fraction.

_mem:_: [Float] the amount of memory in MB that is needed for the application per instance. 

_env:_: [Environent] key/value pairs that get added to the environment variables of the process to start.

_executor:_ [String] the executor to use to launch this application. Different executors are available. The simplest one (and the default if none is given) is //cmd, which takes the cmd and executes that on the shell level.

_constraints:_ [Array[String]] Valid constraint operators are one of ["UNIQUE", "LIKE", "CLUSTER", "GROUP_BY"].  For additional information on using placement constraints see [Marathon, a Mesos framework, adds Placement Constraints](http://mesosphere.io/2013/11/22/marathon-a-mesos-framework-adds-placement-constraints).

_instances:_: The number of instances of this application to start. Please note: this number can be changed everytime as needed to scale the application.

_ports:_ An array of required port resources on the host.  To generate one or more arbitrary free ports for each application instance, pass zeros as port values.  Each port value is exposed to the instance via environment variables `$PORT0`, `$PORT1`, etc.  Ports assigned to running instances are also available via the task resource.

_taskRateLimit:_  Number of new tasks this app may spawn per second in response to terminated tasks. This prevents frequently failing apps from spamming the cluster.

_taskRunning:_ [Integer] the number of tasks running for this application definition. This parameter can not be set.

_tasksStaged:_ [Integer] the number of tasks staged to run. This parameter can not be set.

_uris:_ [Array[String]] uris defined here are resolved, before the application gets started. If the application has external dependencies, they should be defined here.

_healthChecks:_ [[Array[HealthCheck]] healt checks are sensing elements to the health of the application. An application is considered healthy, if all instances are running and all health checks pass. To use this feature, the application needs either a http endpoint or a tcp socket to listen to.

_dependencies:_ [Array[String]] an application can have dependencies to other applications. The correct dependecy order can be insured via the start/stops and especially upgrades of the application.
E.g. an application /a relies on the services /b which itself relies on /c. To start all 3 applications, first /c is started than /b than /a.

_upgradeStrategy:_ [UpgradeStrategy] during an upgrade all instances of an application get replaced by a new version. 
The minimumHealthCapacity defines the minimum number of healthy nodes, that do not sacrifice overall application purpose. 
It is a number between 0 and 1 which is multiplied with the instance count. 
The default minimumHealthCapacity is 1, which means no old instance can be stopped, before all new instances are deployed. 
A value of 0.5 means that an upgrade can be deployed side by side, by taking half of the instances down in the first step, 
deploy half of the new version and than take the other half down and deploy the rest. 
A value of 0 means take all instances down immediately and replace with the new application.

_version:_ [String] ISODate string, which shows the last change of the application. This parameter can not be set.
=======
An array of required port resources on the host. To generate one or more
arbitrary free ports for each application instance, pass zeros as port
values. Each port value is exposed to the instance via environment variables
`$PORT0`, `$PORT1`, etc. Ports assigned to running instances are also available
via the task resource.

##### `backoffSeconds` and `backoffFactor`

Configures exponential backoff behavior when launching potentially sick apps.
This prevents sandboxes associated with consecutively failing tasks from
filling up the hard disk on Mesos slaves. The backoff period is multiplied by
the factor for each consecutive failure.  This applies also to tasks that are
killed due to failing too many health checks.
>>>>>>> b886a05d

### Example

**Request:**


```
POST /v2/apps HTTP/1.1
Accept: application/json
Accept-Encoding: gzip, deflate, compress
Content-Length: 273
Content-Type: application/json; charset=utf-8
Host: localhost:8080
User-Agent: HTTPie/0.7.2

{
    "id": "myapp", 
    "cmd": "env && sleep 60", 
    "constraints": [
        [
            "hostname", 
            "UNIQUE", 
            ""
        ]
    ], 
    "cpus": "0.1", 
    "env": {
        "LD_LIBRARY_PATH": "/usr/local/lib/myLib"
    }, 
    "instances": "3", 
    "mem": "5", 
    "ports": [
        0, 
        0
    ], 
    "uris": [
        "https://raw.github.com/mesosphere/marathon/master/README.md"
    ]
}
```

**Response:**


```
HTTP/1.1 204 No Content
Content-Type: application/json
Server: Jetty(8.y.z-SNAPSHOT)<|MERGE_RESOLUTION|>--- conflicted
+++ resolved
@@ -18,11 +18,9 @@
         "LD_LIBRARY_PATH": "/usr/local/lib/myLib"
     },
     "executor": "",
-<<<<<<< HEAD
     "constraints": [
         ["attribute", "OPERATOR", "value"]
     ],
-=======
     "healthChecks": [
         {
             "protocol": "HTTP",
@@ -41,8 +39,8 @@
         }
     ],
     "id": "my-app",
->>>>>>> b886a05d
     "instances": 3,
+    "mem": 256.0,
     "ports": [
         8080,
         9000
@@ -80,6 +78,52 @@
 
 ##### `constraints`
 
+_id:_ [String] The identifier of the application. This identifier is a path. If the identifier does not start with a slash, 
+than it is interpreted as relative path and will be translated into an absolute path.
+
+_cmd:_ [String] The command that is executed on the shell.
+
+_container:_ [Container] Additional data passed to the container on application launch.  These consist of an "image" and an array of string options.  The meaning of this data is fully dependent upon the executor.  Furthermore, _it is invalid to pass container options when using the default command executor_.
+
+_cpus:_: [Float] the number of CPU`s this application needs per instance. This number does not have to be integer, but can be a fraction.
+
+_mem:_: [Float] the amount of memory in MB that is needed for the application per instance. 
+
+_env:_: [Environent] key/value pairs that get added to the environment variables of the process to start.
+
+_executor:_ [String] the executor to use to launch this application. Different executors are available. The simplest one (and the default if none is given) is //cmd, which takes the cmd and executes that on the shell level.
+
+_constraints:_ [Array[String]] Valid constraint operators are one of ["UNIQUE", "LIKE", "CLUSTER", "GROUP_BY"].  For additional information on using placement constraints see [Marathon, a Mesos framework, adds Placement Constraints](http://mesosphere.io/2013/11/22/marathon-a-mesos-framework-adds-placement-constraints).
+
+_instances:_: The number of instances of this application to start. Please note: this number can be changed everytime as needed to scale the application.
+
+_ports:_ An array of required port resources on the host.  To generate one or more arbitrary free ports for each application instance, pass zeros as port values.  Each port value is exposed to the instance via environment variables `$PORT0`, `$PORT1`, etc.  Ports assigned to running instances are also available via the task resource.
+
+_taskRateLimit:_  Number of new tasks this app may spawn per second in response to terminated tasks. This prevents frequently failing apps from spamming the cluster.
+
+_taskRunning:_ [Integer] the number of tasks running for this application definition. This parameter can not be set.
+
+_tasksStaged:_ [Integer] the number of tasks staged to run. This parameter can not be set.
+
+_uris:_ [Array[String]] uris defined here are resolved, before the application gets started. If the application has external dependencies, they should be defined here.
+
+_healthChecks:_ [[Array[HealthCheck]] healt checks are sensing elements to the health of the application. An application is considered healthy, if all instances are running and all health checks pass. To use this feature, the application needs either a http endpoint or a tcp socket to listen to.
+
+_dependencies:_ [Array[String]] an application can have dependencies to other applications. The correct dependecy order can be insured via the start/stops and especially upgrades of the application.
+E.g. an application /a relies on the services /b which itself relies on /c. To start all 3 applications, first /c is started than /b than /a.
+
+_upgradeStrategy:_ [UpgradeStrategy] during an upgrade all instances of an application get replaced by a new version. 
+The minimumHealthCapacity defines the minimum number of healthy nodes, that do not sacrifice overall application purpose. 
+It is a number between 0 and 1 which is multiplied with the instance count. 
+The default minimumHealthCapacity is 1, which means no old instance can be stopped, before all new instances are deployed. 
+A value of 0.5 means that an upgrade can be deployed side by side, by taking half of the instances down in the first step, 
+deploy half of the new version and than take the other half down and deploy the rest. 
+A value of 0 means take all instances down immediately and replace with the new application.
+
+_version:_ [String] ISODate string, which shows the last change of the application. This parameter can not be set.
+
+##### `constraints`
+
 Valid constraint operators are one of ["UNIQUE", "CLUSTER",
 "GROUP_BY"]. For additional information on using placement constraints see
 the [Constraints wiki page](https://github.com/mesosphere/marathon/wiki/Constraints).
@@ -135,51 +179,6 @@
 
 ##### `ports`
 
-<<<<<<< HEAD
-_id:_ [String] The identifier of the application. This identifier is a path. If the identifier does not start with a slash, 
-than it is interpreted as relative path and will be translated into an absolute path.
-
-_cmd:_ [String] The command that is executed on the shell.
-
-_container:_ [Container] Additional data passed to the container on application launch.  These consist of an "image" and an array of string options.  The meaning of this data is fully dependent upon the executor.  Furthermore, _it is invalid to pass container options when using the default command executor_.
-
-_cpus:_: [Float] the number of CPU`s this application needs per instance. This number does not have to be integer, but can be a fraction.
-
-_mem:_: [Float] the amount of memory in MB that is needed for the application per instance. 
-
-_env:_: [Environent] key/value pairs that get added to the environment variables of the process to start.
-
-_executor:_ [String] the executor to use to launch this application. Different executors are available. The simplest one (and the default if none is given) is //cmd, which takes the cmd and executes that on the shell level.
-
-_constraints:_ [Array[String]] Valid constraint operators are one of ["UNIQUE", "LIKE", "CLUSTER", "GROUP_BY"].  For additional information on using placement constraints see [Marathon, a Mesos framework, adds Placement Constraints](http://mesosphere.io/2013/11/22/marathon-a-mesos-framework-adds-placement-constraints).
-
-_instances:_: The number of instances of this application to start. Please note: this number can be changed everytime as needed to scale the application.
-
-_ports:_ An array of required port resources on the host.  To generate one or more arbitrary free ports for each application instance, pass zeros as port values.  Each port value is exposed to the instance via environment variables `$PORT0`, `$PORT1`, etc.  Ports assigned to running instances are also available via the task resource.
-
-_taskRateLimit:_  Number of new tasks this app may spawn per second in response to terminated tasks. This prevents frequently failing apps from spamming the cluster.
-
-_taskRunning:_ [Integer] the number of tasks running for this application definition. This parameter can not be set.
-
-_tasksStaged:_ [Integer] the number of tasks staged to run. This parameter can not be set.
-
-_uris:_ [Array[String]] uris defined here are resolved, before the application gets started. If the application has external dependencies, they should be defined here.
-
-_healthChecks:_ [[Array[HealthCheck]] healt checks are sensing elements to the health of the application. An application is considered healthy, if all instances are running and all health checks pass. To use this feature, the application needs either a http endpoint or a tcp socket to listen to.
-
-_dependencies:_ [Array[String]] an application can have dependencies to other applications. The correct dependecy order can be insured via the start/stops and especially upgrades of the application.
-E.g. an application /a relies on the services /b which itself relies on /c. To start all 3 applications, first /c is started than /b than /a.
-
-_upgradeStrategy:_ [UpgradeStrategy] during an upgrade all instances of an application get replaced by a new version. 
-The minimumHealthCapacity defines the minimum number of healthy nodes, that do not sacrifice overall application purpose. 
-It is a number between 0 and 1 which is multiplied with the instance count. 
-The default minimumHealthCapacity is 1, which means no old instance can be stopped, before all new instances are deployed. 
-A value of 0.5 means that an upgrade can be deployed side by side, by taking half of the instances down in the first step, 
-deploy half of the new version and than take the other half down and deploy the rest. 
-A value of 0 means take all instances down immediately and replace with the new application.
-
-_version:_ [String] ISODate string, which shows the last change of the application. This parameter can not be set.
-=======
 An array of required port resources on the host. To generate one or more
 arbitrary free ports for each application instance, pass zeros as port
 values. Each port value is exposed to the instance via environment variables
@@ -193,7 +192,6 @@
 filling up the hard disk on Mesos slaves. The backoff period is multiplied by
 the factor for each consecutive failure.  This applies also to tasks that are
 killed due to failing too many health checks.
->>>>>>> b886a05d
 
 ### Example
 
