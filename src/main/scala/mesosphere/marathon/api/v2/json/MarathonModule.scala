--- conflicted
+++ resolved
@@ -208,25 +208,9 @@
         None
       }
 
-<<<<<<< HEAD
-      AppUpdate(
-        cmd = tree.get("cmd").option[String](oc),
-        instances = tree.get("instances").option[Integer](oc),
-        cpus = tree.get("cpus").option[JDouble](oc),
-        mem = tree.get("mem").option[JDouble](oc),
-        uris = tree.get("uris").option[Seq[String]](oc),
-        ports = tree.get("ports").option[Seq[JInt]](oc),
-        constraints = tree.get("constraints").option[Set[Constraint]](oc),
-        executor = tree.get("executor").option[String](oc),
-        container = containerInfo,
-        healthChecks = tree.get("healthChecks").option[Set[HealthCheck]](oc),
-        version = tree.get("version").option[Timestamp](oc)
-      )
-=======
       val appUpdate = tree.traverse(oc).readValueAs(classOf[AppUpdateBuilder])
 
       appUpdate.copy(container = containerInfo).build
->>>>>>> f197ea7c
     }
   }
 }
